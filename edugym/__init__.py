from gymnasium.envs.registration import register

register(
    id="edugym/Golf-v0",
    entry_point="edugym.envs:GolfEnv",
    max_episode_steps=300,
)
<<<<<<< HEAD
=======

>>>>>>> dcba68c8
register(
    id="edugym/Roadrunner-v0",
    entry_point="edugym.envs:RoadrunnerEnv",
    max_episode_steps=300,
)
register(
    id="edugym/SuperMarket-v0",
    entry_point="edugym.envs:SupermarketEnv",
    max_episode_steps=300,
)<|MERGE_RESOLUTION|>--- conflicted
+++ resolved
@@ -5,10 +5,7 @@
     entry_point="edugym.envs:GolfEnv",
     max_episode_steps=300,
 )
-<<<<<<< HEAD
-=======
 
->>>>>>> dcba68c8
 register(
     id="edugym/Roadrunner-v0",
     entry_point="edugym.envs:RoadrunnerEnv",
