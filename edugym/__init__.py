from gymnasium.envs.registration import register

register(
<<<<<<< HEAD
    id="edugym/Golf-v0",
    entry_point="edugym.envs:GolfEnv",
    max_episode_steps=300,
)
register(
    id="edugym/Roadrunner-v0",
    entry_point="edugym.envs:RoadrunnerEnv",
    max_episode_steps=300,
=======
     id="edugym/Roadrunner-v0",
     entry_point="edugym.envs:RoadrunnerEnv",
     max_episode_steps=300,
)

register(
     id="edugym/SuperMarket-v0",
     entry_point="edugym.envs:SupermarketEnv",
     max_episode_steps=300,
>>>>>>> eb8e2c81
)<|MERGE_RESOLUTION|>--- conflicted
+++ resolved
@@ -1,7 +1,6 @@
 from gymnasium.envs.registration import register
 
 register(
-<<<<<<< HEAD
     id="edugym/Golf-v0",
     entry_point="edugym.envs:GolfEnv",
     max_episode_steps=300,
@@ -10,15 +9,9 @@
     id="edugym/Roadrunner-v0",
     entry_point="edugym.envs:RoadrunnerEnv",
     max_episode_steps=300,
-=======
-     id="edugym/Roadrunner-v0",
-     entry_point="edugym.envs:RoadrunnerEnv",
-     max_episode_steps=300,
 )
-
 register(
-     id="edugym/SuperMarket-v0",
-     entry_point="edugym.envs:SupermarketEnv",
-     max_episode_steps=300,
->>>>>>> eb8e2c81
+    id="edugym/SuperMarket-v0",
+    entry_point="edugym.envs:SupermarketEnv",
+    max_episode_steps=300,
 )